--- conflicted
+++ resolved
@@ -48,11 +48,7 @@
         for (ver_pfx, nodes) in sections {
             if ver_pfx.prefix().is_extension_of(&merge_prefix) {
                 version = cmp::max(version, ver_pfx.version() + 1);
-<<<<<<< HEAD
-                our_merged_section.extend(peers.into_iter().map(|peer| peer.name()));
-=======
-                our_merged_section.extend(nodes.into_iter().map(|node| *node.name()));
->>>>>>> 22803834
+                our_merged_section.extend(nodes.into_iter().map(|node| node.name()));
             }
         }
 
