--- conflicted
+++ resolved
@@ -15,9 +15,8 @@
 // Please review the Licences for the specific language governing permissions and limitations
 // relating to use of the SAFE Network Software.
 
-
-use super::crust::{ConnectionInfoResult, CrustEventSender, Event, PeerId, PrivConnectionInfo,
-                   PubConnectionInfo};
+use super::crust::{ConnectionInfoResult, CrustEventSender, CrustUser, Event, PeerId,
+                   PrivConnectionInfo, PubConnectionInfo};
 use maidsafe_utilities::SeededRng;
 use rand::{Rng, XorShiftRng};
 use rust_sodium;
@@ -27,11 +26,6 @@
 use std::collections::hash_map::Entry;
 use std::net::{IpAddr, Ipv4Addr, SocketAddr};
 use std::rc::{Rc, Weak};
-<<<<<<< HEAD
-=======
-use super::crust::{ConnectionInfoResult, CrustEventSender, CrustUser, Event, PeerId,
-                   PrivConnectionInfo, PubConnectionInfo};
->>>>>>> 30e984aa
 
 /// Mock network. Create one before testing with mocks. Use it to create `ServiceHandle`s.
 #[derive(Clone)]
