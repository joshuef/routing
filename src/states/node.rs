--- conflicted
+++ resolved
@@ -1365,14 +1365,10 @@
         self.get_node_name_timer_token = None;
 
         self.full_id.public_id_mut().set_name(*relocated_id.name());
-<<<<<<< HEAD
         self.peer_mgr.restart_routing_table(*self.full_id.public_id());
-=======
-        self.peer_mgr.reset_routing_table(*self.full_id.public_id(), &groups);
         trace!("{:?} GetNodeName completed. Prefixes: {:?}",
                self,
                self.peer_mgr.routing_table().prefixes());
->>>>>>> c6c316f2
 
         for pub_id in group.1.into_iter() {
             self.peer_mgr.add_as_peer_candidate(*pub_id.name());
