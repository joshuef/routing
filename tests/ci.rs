--- conflicted
+++ resolved
@@ -56,16 +56,9 @@
 
 use itertools::Itertools;
 use maidsafe_utilities::serialisation;
-<<<<<<< HEAD
-use maidsafe_utilities::thread::RaiiThreadJoiner;
+use maidsafe_utilities::thread::{self, Joiner};
 use routing::{Authority, Client, Data, DataIdentifier, Event, FullId, MIN_GROUP_SIZE, MessageId,
               Node, PlainData, QUORUM_SIZE, Request, Response, XorName, Xorable};
-=======
-use maidsafe_utilities::thread::{self, Joiner};
-use routing::{Authority, Client, Data, Event, FullId, GROUP_SIZE, MessageId, Node, PlainData,
-              QUORUM_SIZE, Request, Response, XorName};
-use routing::DataIdentifier;
->>>>>>> 5725a462
 use rust_sodium::crypto;
 use rust_sodium::crypto::hash::sha256;
 use std::iter;
