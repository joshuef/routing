// Copyright 2015 MaidSafe.net limited.
//
// This SAFE Network Software is licensed to you under (1) the MaidSafe.net Commercial License,
// version 1.0 or later, or (2) The General Public License (GPL), version 3, depending on which
// licence you accepted on initial access to the Software (the "Licences").
//
// By contributing code to the SAFE Network Software, or to this project generally, you agree to be
// bound by the terms of the MaidSafe Contributor Agreement, version 1.0.  This, along with the
// Licenses can be found in the root directory of this project at LICENSE, COPYING and CONTRIBUTOR.
//
// Unless required by applicable law or agreed to in writing, the SAFE Network Software distributed
// under the GPL Licence is distributed on an "AS IS" BASIS, WITHOUT WARRANTIES OR CONDITIONS OF ANY
// KIND, either express or implied.
//
// Please review the Licences for the specific language governing permissions and limitations
// relating to use of the SAFE Network Software.

//! The main API for routing nodes (this is where you give the network its rules)
//!
//! The network will report **from authority your authority** and validate cryptographically any message via group consensus.
//! This means any facade you implement will set out what you deem
//! to be a valid operation. Routing will provide a valid message sender and authority that will
//! allow you to set up many decentralised services
//!
//! The data types are encoded with Concise Binary Object Representation (CBOR).
//!
//! We use Iana tag representations http://www.iana.org/assignments/cbor-tags/cbor-tags.xhtml
//!

#![feature(convert)]
#![doc(html_logo_url = "http://maidsafe.net/img/Resources/branding/maidsafe_logo.fab2.png",
       html_favicon_url = "http://maidsafe.net/img/favicon.ico",
       html_root_url = "http://maidsafe.github.io/routing")]
// #![warn(missing_docs)]
#![deny(dead_code, unused_variables, unused_features, unused_attributes)]
#![forbid(bad_style, warnings)]

#[macro_use]
extern crate log;

extern crate cbor;
extern crate rand;
extern crate rustc_serialize;
extern crate maidsafe_sodiumoxide as sodiumoxide;
extern crate time;
extern crate itertools;

extern crate crust;
extern crate accumulator;
extern crate lru_time_cache;
extern crate message_filter;
extern crate sentinel;

mod common_bits;
mod macros;
mod messages;
mod name_type;
mod routing_table;
mod relay;
mod who_are_you;

pub mod client_interface;
pub mod node_interface;
pub mod routing_client;
pub mod routing_node;
pub mod routing_membrane;
pub mod refresh_accumulator;
pub mod sendable;
pub mod test_utils;
pub mod types;
pub mod id;
pub mod utils;
pub mod public_id;
pub mod error;
pub mod authority;
pub mod structured_data;
pub mod immutable_data;
pub mod plain_data;
pub mod data;
<<<<<<< HEAD
pub mod sentinel_response;
=======
pub mod sentinel_request;
>>>>>>> d1851319
/// NameType is a 512bit name to address elements on the DHT network.
pub use name_type::{NameType, closer_to_target};<|MERGE_RESOLUTION|>--- conflicted
+++ resolved
@@ -77,10 +77,7 @@
 pub mod immutable_data;
 pub mod plain_data;
 pub mod data;
-<<<<<<< HEAD
 pub mod sentinel_response;
-=======
 pub mod sentinel_request;
->>>>>>> d1851319
 /// NameType is a 512bit name to address elements on the DHT network.
 pub use name_type::{NameType, closer_to_target};