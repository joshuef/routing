// Copyright 2016 MaidSafe.net limited.
//
// This SAFE Network Software is licensed to you under (1) the MaidSafe.net Commercial License,
// version 1.0 or later, or (2) The General Public License (GPL), version 3, depending on which
// licence you accepted on initial access to the Software (the "Licences").
//
// By contributing code to the SAFE Network Software, or to this project generally, you agree to be
// bound by the terms of the MaidSafe Contributor Agreement.  This, along with the Licenses can be
// found in the root directory of this project at LICENSE, COPYING and CONTRIBUTOR.
//
// Unless required by applicable law or agreed to in writing, the SAFE Network Software distributed
// under the GPL Licence is distributed on an "AS IS" BASIS, WITHOUT WARRANTIES OR CONDITIONS OF ANY
// KIND, either express or implied.
//
// Please review the Licences for the specific language governing permissions and limitations
// relating to use of the SAFE Network Software.

<<<<<<< HEAD
use super::support::{self, Endpoint, Network, ServiceHandle, ServiceImpl};
pub use super::support::Config;
=======
use super::support::{Endpoint, Network, ServiceHandle, ServiceImpl};
>>>>>>> c970fc10
use maidsafe_utilities::event_sender;
use serde::de::DeserializeOwned;
use serde::ser::Serialize;
use std::{fmt, io, thread};
use std::cell::{RefCell, RefMut};
use std::collections::HashSet;
use std::hash::Hash;
use std::net::SocketAddr;
use std::rc::Rc;

/// TCP listener port
pub const LISTENER_PORT: u16 = 5485;

/// Mock version of `crust::Service`
pub struct Service<UID: Uid>(Rc<RefCell<ServiceImpl<UID>>>, Network<UID>);

impl<UID: Uid> Service<UID> {
    /// Create new mock `Service` using the make_current/get_current mechanism to
    /// get the associated `ServiceHandle`.
    pub fn new(handle: ServiceHandle<UID>,
               event_sender: CrustEventSender<UID>,
               uid: UID)
               -> Result<Self, CrustError> {
        Self::with_handle(&handle, event_sender, uid)
    }

<<<<<<< HEAD
    /// Create a new mock `Service` using the make_current/get_current mechanism to
    /// get the associated `ServiceHandle`. Ignores configuration.
    pub fn with_config(event_sender: CrustEventSender,
                       _config: Config)
                       -> Result<Self, CrustError> {
        Self::with_handle(&support::get_current(), event_sender)
    }

    /// Create new mock `Service` by explicitly passing the mock device to associate
    /// with.
    pub fn with_handle(handle: &ServiceHandle,
                       event_sender: CrustEventSender)
=======
    /// Create new mock `Service` by explicitly passing the mock device to associate with.
    pub fn with_handle(handle: &ServiceHandle<UID>,
                       event_sender: CrustEventSender<UID>,
                       uid: UID)
>>>>>>> c970fc10
                       -> Result<Self, CrustError> {
        let network = handle.0.borrow().network.clone();
        let service = Service(handle.0.clone(), network);
        service.lock_and_poll(|imp| imp.start(event_sender, uid));

        Ok(service)
    }

    /// This method is used instead of dropping the service and creating a new
    /// one, which is the current practice with the real crust.
    pub fn restart(&self, event_sender: CrustEventSender<UID>, uid: UID) {
        self.lock_and_poll(|imp| imp.restart(event_sender, uid))
    }

    /// Start the bootstrapping procedure.
    pub fn start_bootstrap(&mut self,
                           blacklist: HashSet<SocketAddr>,
                           user: CrustUser)
                           -> Result<(), CrustError> {
        self.lock_and_poll(|imp| imp.start_bootstrap(blacklist, user));
        Ok(())
    }

    /// Stops the ongoing bootstrap.
    /// Note: This currently doesn't do anything, because mock bootstrap is
    /// not interruptible. This might change in the future, if needed.
    pub fn stop_bootstrap(&mut self) -> Result<(), CrustError> {
        // Nothing to do here, as mock bootstrapping is not interruptible.
        Ok(())
    }

    /// Start service discovery (beacon).
    /// Note: beacon is not yet implemented in mock.
    pub fn start_service_discovery(&mut self) {
        trace!(target: "crust", "[MOCK] start_service_discovery not implemented in mock");
    }

    /// Enable listening and responding to peers searching for us. This will allow others finding us
    /// by interrogating the network.
    pub fn set_service_discovery_listen(&self, _listen: bool) {
        trace!(target: "crust", "[MOCK] set_service_discovery_listen not implemented in mock");
    }

    /// Check if we have peers on LAN
    pub fn has_peers_on_lan(&self) -> bool {
        // This will allow mock crust test to have multiple nodes on the same machine
        false
    }

    /// Start TCP acceptor.
    /// Note: mock doesn't currently differentiate between TCP and UDP. As long
    /// as at least one is enabled, the service will accept any incoming connection.
    pub fn start_listening_tcp(&mut self) -> Result<(), CrustError> {
        self.lock().start_listening_tcp(LISTENER_PORT);
        Ok(())
    }

    /// Request connection info structure used for establishing peer-to-peer
    /// connections.
    pub fn prepare_connection_info(&self, result_token: u32) {
        self.lock_and_poll(|imp| imp.prepare_connection_info(result_token))
    }

    /// Connect to a peer using our and their connection infos. The connection infos must be first
    /// prepared using `prepare_connection_info` on both our and their end.
    pub fn connect(&self,
                   our_info: PrivConnectionInfo<UID>,
                   their_info: PubConnectionInfo<UID>)
                   -> Result<(), CrustError> {
        self.lock_and_poll(|imp| imp.connect(our_info, their_info));
        Ok(())
    }

    /// Disconnect from the given peer.
    pub fn disconnect(&self, uid: UID) -> bool {
        self.lock_and_poll(|imp| imp.disconnect(&uid))
    }

    /// Send message to the given peer.
    // TODO: Implement tests that drop low-priority messages.
    pub fn send(&self, id: UID, data: Vec<u8>, _priority: u8) -> io::Result<()> {
        if self.lock_and_poll(|imp| imp.send_message(&id, data)) {
            Ok(())
        } else {
            let msg = format!("No connection to peer {:?}", id);
            Err(io::Error::new(io::ErrorKind::Other, msg))
        }
    }

    /// Returns `true` if we are currently connected to the given `uid`
    pub fn is_connected(&self, uid: &UID) -> bool {
        self.lock_and_poll(|imp| imp.is_peer_connected(uid))
    }

    /// Adds the peer to the whitelist, allowing them to connect to us.
    pub fn whitelist_peer(&self, endpoint: Endpoint) {
        self.lock().whitelist_peer(endpoint);
    }

    /// Returns `true` if the specified peer is allowed to connect to us.
    pub fn is_peer_whitelisted(&self, id: &UID) -> bool {
        self.lock().is_peer_whitelisted(id)
    }

    /// Returns `true` if the specified peer's IP is hard-coded. (Always `true` in mock Crust.)
    pub fn is_peer_hard_coded(&self, _uid: &UID) -> bool {
        true
    }

<<<<<<< HEAD
    /// Our `PeerId`.
    pub fn id(&self) -> PeerId {
        self.lock().peer_id
    }

    /// Returns the `Config` (which is unused anyway).
    pub fn config(&self) -> Config {
        Config::new()
    }

    fn lock(&self) -> RefMut<ServiceImpl> {
=======
    fn lock(&self) -> RefMut<ServiceImpl<UID>> {
>>>>>>> c970fc10
        self.0.borrow_mut()
    }

    fn lock_and_poll<F, R>(&self, f: F) -> R
        where F: FnOnce(&mut ServiceImpl<UID>) -> R
    {
        let result = f(&mut *self.lock());
        self.1.poll();
        result
    }
}

impl<UID: Uid> Drop for Service<UID> {
    fn drop(&mut self) {
        if !thread::panicking() {
            self.lock_and_poll(|imp| imp.disconnect_all());
        }
    }
}

/// Mock version of `crust::Event`.
#[derive(Debug)]
pub enum Event<UID: Uid> {
    /// Invoked when a bootstrap peer connects to us
    BootstrapAccept(UID, CrustUser),
    /// Invoked when we bootstrap to a new peer.
    BootstrapConnect(UID, SocketAddr),
    /// Invoked when we failed to connect to all bootstrap contacts.
    BootstrapFailed,
    /// Invoked when we are ready to listen for incomming connection. Contains
    /// the listening port.
    ListenerStarted(u16),
    /// Invoked when listener failed to start.
    ListenerFailed,
    /// Invoked as a result to the call of `Service::prepare_contact_info`.
    ConnectionInfoPrepared(ConnectionInfoResult<UID>),
    /// Invoked when connection to a new peer has been established.
    ConnectSuccess(UID),
    /// Invoked when connection to a new peer has failed.
    ConnectFailure(UID),
    /// Invoked when a peer disconnects or can no longer be contacted.
    LostPeer(UID),
    /// Invoked when a new message is received. Passes the message.
    NewMessage(UID, Vec<u8>),
    /// Invoked when trying to sending a too large data.
    WriteMsgSizeProhibitive(UID, Vec<u8>),
}

/// Mock version of `CrustEventSender`.
pub type CrustEventSender<UID> = event_sender::MaidSafeObserver<Event<UID>>;

/// Trait for specifying a unique identifier for a Crust peer
pub trait Uid
    : 'static + Send + fmt::Debug + Clone + Copy + Eq + PartialEq + Ord + PartialOrd + Hash +
      Serialize + DeserializeOwned {
}

/// Mock version of `PrivConnectionInfo`, generated by a call to
/// `Service::prepare_contact_info`.
#[derive(Clone, Debug, Eq, PartialEq)]
pub struct PrivConnectionInfo<UID> {
    #[doc(hidden)]
    pub id: UID,
    #[doc(hidden)]
    pub endpoint: Endpoint,
}

impl<UID: Uid> PrivConnectionInfo<UID> {
    /// Convert our connection info to theirs so that we can give it to them.
    pub fn to_pub_connection_info(&self) -> PubConnectionInfo<UID> {
        PubConnectionInfo {
            id: self.id,
            endpoint: self.endpoint,
        }
    }
}

/// Mock version of `PubConnectionInfo`, used to connect to another peer.
#[derive(Clone, Debug, Eq, PartialEq, Serialize, Deserialize)]
pub struct PubConnectionInfo<UID> {
    #[doc(hidden)]
    pub id: UID,
    #[doc(hidden)]
    pub endpoint: Endpoint,
}

impl<UID: Uid> PubConnectionInfo<UID> {
    /// The peer's Crust ID.
    pub fn id(&self) -> UID {
        self.id
    }
}

/// The result of a `Service::prepare_contact_info` call.
#[derive(Debug)]
pub struct ConnectionInfoResult<UID: Uid> {
    /// The token that was passed to `prepare_connection_info`.
    pub result_token: u32,
    /// The new contact info, if successful.
    pub result: Result<PrivConnectionInfo<UID>, CrustError>,
}

/// Mock version of `crust::CrustError`.
#[derive(Debug)]
pub struct CrustError;

/// Specify crust user. Behaviour (for example in bootstrap phase) will be different for different
/// variants. Node will request the Bootstrapee to connect back to this crust failing which it
/// would mean it's not reachable from outside and hence should be rejected bootstrap attempts.
#[derive(Debug, Clone, Copy, Eq, PartialEq)]
pub enum CrustUser {
    /// Crust user is a Node and should not be allowed to bootstrap if it's not reachable from
    /// outside.
    Node,
    /// Crust user is a Client and should be allowed to bootstrap even if it's not reachable from
    /// outside.
    Client,
}<|MERGE_RESOLUTION|>--- conflicted
+++ resolved
@@ -15,12 +15,8 @@
 // Please review the Licences for the specific language governing permissions and limitations
 // relating to use of the SAFE Network Software.
 
-<<<<<<< HEAD
-use super::support::{self, Endpoint, Network, ServiceHandle, ServiceImpl};
+use super::support::{Endpoint, Network, ServiceHandle, ServiceImpl};
 pub use super::support::Config;
-=======
-use super::support::{Endpoint, Network, ServiceHandle, ServiceImpl};
->>>>>>> c970fc10
 use maidsafe_utilities::event_sender;
 use serde::de::DeserializeOwned;
 use serde::ser::Serialize;
@@ -47,25 +43,20 @@
         Self::with_handle(&handle, event_sender, uid)
     }
 
-<<<<<<< HEAD
     /// Create a new mock `Service` using the make_current/get_current mechanism to
     /// get the associated `ServiceHandle`. Ignores configuration.
-    pub fn with_config(event_sender: CrustEventSender,
-                       _config: Config)
+    pub fn with_config(handle: ServiceHandle<UID>,
+                       event_sender: CrustEventSender<UID>,
+                       _config: Config,
+                       uid: UID)
                        -> Result<Self, CrustError> {
-        Self::with_handle(&support::get_current(), event_sender)
-    }
-
-    /// Create new mock `Service` by explicitly passing the mock device to associate
-    /// with.
-    pub fn with_handle(handle: &ServiceHandle,
-                       event_sender: CrustEventSender)
-=======
+        Self::with_handle(&handle, event_sender, uid)
+    }
+
     /// Create new mock `Service` by explicitly passing the mock device to associate with.
     pub fn with_handle(handle: &ServiceHandle<UID>,
                        event_sender: CrustEventSender<UID>,
                        uid: UID)
->>>>>>> c970fc10
                        -> Result<Self, CrustError> {
         let network = handle.0.borrow().network.clone();
         let service = Service(handle.0.clone(), network);
@@ -175,10 +166,9 @@
         true
     }
 
-<<<<<<< HEAD
-    /// Our `PeerId`.
-    pub fn id(&self) -> PeerId {
-        self.lock().peer_id
+    /// Our `UID`.
+    pub fn id(&self) -> UID {
+        unwrap!(self.lock().uid)
     }
 
     /// Returns the `Config` (which is unused anyway).
@@ -186,10 +176,7 @@
         Config::new()
     }
 
-    fn lock(&self) -> RefMut<ServiceImpl> {
-=======
     fn lock(&self) -> RefMut<ServiceImpl<UID>> {
->>>>>>> c970fc10
         self.0.borrow_mut()
     }
 
